--- conflicted
+++ resolved
@@ -111,27 +111,18 @@
       });
 
       it('reverts when burning a non-existent token id', async function () {
-<<<<<<< HEAD
-        await expectRevert(
-          this.token.burn(tokenHolder, tokenId, mintAmount),
+        await expectRevert(
+          this.token.$_burn(tokenHolder, tokenId, mintAmount),
           'ERC1155: insufficient balance for transfer',
         );
-=======
-        await expectRevert(this.token.$_burn(tokenHolder, tokenId, mintAmount), 'ERC1155: burn amount exceeds balance');
->>>>>>> a5af0adc
       });
 
       it('reverts when burning more than available tokens', async function () {
         await this.token.$_mint(tokenHolder, tokenId, mintAmount, data, { from: operator });
 
         await expectRevert(
-<<<<<<< HEAD
-          this.token.burn(tokenHolder, tokenId, mintAmount.addn(1)),
+          this.token.$_burn(tokenHolder, tokenId, mintAmount.addn(1)),
           'ERC1155: insufficient balance for transfer',
-=======
-          this.token.$_burn(tokenHolder, tokenId, mintAmount.addn(1)),
-          'ERC1155: burn amount exceeds balance',
->>>>>>> a5af0adc
         );
       });
 
@@ -179,13 +170,8 @@
 
       it('reverts when burning a non-existent token id', async function () {
         await expectRevert(
-<<<<<<< HEAD
-          this.token.burnBatch(tokenBatchHolder, tokenBatchIds, burnAmounts),
+          this.token.$_burnBatch(tokenBatchHolder, tokenBatchIds, burnAmounts),
           'ERC1155: insufficient balance for transfer',
-=======
-          this.token.$_burnBatch(tokenBatchHolder, tokenBatchIds, burnAmounts),
-          'ERC1155: burn amount exceeds balance',
->>>>>>> a5af0adc
         );
       });
 
